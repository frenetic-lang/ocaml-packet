(** Library for constructing, marshaling and parsing ethernet data packets. *)

(** {9 Packet types}

    Based on {{:
    https://openflow.stanford.edu/display/ONL/POX+Wiki#POXWiki-Workingwithpacketspoxlibpacket}
    the packet library from POX}.

    You can navigate a packet's structure directly from here. But, using
    {!accs} may be more convenient.

*)

(** [bytes] is the type of arbitrary byte arrays, accessible via the Cstruct
library. *)
(* TODO(cole): Do we really need to expose Cstruct, or could this be opaque? *)
type bytes = Cstruct.t

(** [int8] is the type of 8-bit integers. *)
type int8 = int

(** [int16] is the type of 16-bit integers. *)
type int16 = int

(** [int48] is the type of 48-bit integers. *)
type int48 = int64

(** [dlAddr] is the type of Ethernet addresses. *)
type dlAddr = int48

(** [dlTyp] is the type of Ethernet frame types. *)
type dlTyp = int16

(** [dlVlan] is the type of VLAN identifiers.  A value of [None] indicates that
no 802.1Q (VLAN) header is set, which is distinct from setting the VLAN to 0.
*)
type dlVlan = int16 option

(** [dlVlanPcp] is the type of 802.1Q (VLAN) priorities. *)
type dlVlanPcp = int8

(** [dlVlanDei] is the type of 802.1Q (VLAN) drop eligible indicator. *)
type dlVlanDei = bool

(** [nwAddr] is the type of IPv4 addresses. *)
type nwAddr = int32

(** [nwProto] is the type of IPv4 protocol numbers. *)
type nwProto = int8

(** [nwTos] is the type of IPv4 types of service. *)
type nwTos = int8

(** [tpPort] is the type of transport protocol ports. *)
type tpPort = int16

(** TCP frame of a packet. *)
module Tcp : sig

  (** TCP header flags. *)
  module Flags : sig

    type t =
      { ns : bool (** ECN-nonce concealment protection. *)
      ; cwr : bool (** Congestion window reduced. *)
      ; ece : bool (** ECN-Echo. *)
      ; urg : bool (** Indicates the Urgent pointer field is significant. *)
      ; ack : bool (** Indicates that the Acknowledgment field is 
                   significant. *)
      ; psh : bool (** Asks to push the buffered data to the receiving 
                   application. *)
      ; rst : bool (** Reset the connection. *)
      ; syn : bool (** Synchronize sequence numbers. *)
      ; fin : bool (** No more data from sender. *)
      }

  end

  type t = 
    { src : tpPort (** Source port. *)
    ; dst : tpPort  (** Destination port. *)
    ; seq : int32 (** Sequence number. *)
    ; ack : int32 (** Acknowledgement number. *)
    ; offset : int8 (** Data offset. *)
    ; flags : Flags.t (** TCP header flags. *)
    ; window : int16 (** Window size. *)
    ; chksum : int8  (** Checksum. *)
    ; urgent : int8 (** Urgent pointer. *)
    ; payload : bytes (** TCP payload. *)
    }

end

(** UDP frame of a packet. *)
module Udp : sig

  type t =
    { src : tpPort (** Source port. *)
    ; dst : tpPort  (** Destination port. *)
    ; chksum : int16  (** Checksum. *)
    ; payload : bytes (** UDP payload. *)
    }

end

(** ICMP frame of a packet. *)
module Icmp : sig

  type t = 
    { typ : int8 (** ICMP type. *)
    ; code : int8 (** ICMP subtype. *)
    ; chksum : int16 (** Checksum. *)
    ; payload : bytes (** ICMP payload. *)
    }

end

<<<<<<< HEAD
(** Basic DNS packet type. *)
module Dns : sig

  (* DNS Question Description Records *)
  module Qd : sig
    type t =
      { name : string
      ; typ : int16
      ; class_ : int16
      }
  end

  (* DNS Resource Records *)
  module Rr : sig
    type t =
      { name : string
      ; typ : int16
      ; class_ : int16
      ; ttl : int (* TTL is a signed 32-bit int *)
      ; rdata : bytes
      }
  end

  type t =
    { id : int16
    ; flags : int16
    ; questions : Qd.t list
    ; answers : Rr.t list
    ; authority : Rr.t list
    ; additional : Rr.t list
    }

  (** [serialize pkt] serializes [pkt] into a bit sequence, suitable
      for placing in a UDP or TCP payload. *)
  val serialize : t -> Cstruct.t
=======
(** IGMP v1 and v2 message type. *)
module Igmp1and2 : sig

  type t = {
    mrt: int8; (** Maximum response time. *)
    chksum : int16; (** Checksum. *)
    addr : nwAddr; (** IGMP group address. *)
  }

end

(** IGMP v3 message type. *)
module Igmp3 : sig

  module GroupRec : sig
    type t = {
      typ : int8; (** Group Record type. *)
      addr : nwAddr; (** Multicast Group. *)
      sources : nwAddr list; (** List of sources addresses. *)
    }
  end

  type t = {
    chksum : int16; (** Checksum. *)
    grs : GroupRec.t list; (** Group records. *)
  }

end

(** IGMP frame of a packet. *)
module Igmp : sig

  type msg =
    | Igmp1and2 of Igmp1and2.t
    | Igmp3 of Igmp3.t
    | Unparsable of (int8 * bytes)

  type t = {
    ver_and_typ : int8; (** IGMP version/type. *)
    msg : msg (** enclosed IGMP message *)
  }
>>>>>>> 35d6d05a

end

(** IPv4 frame of a packet. *)
module Ip : sig

  (** [tp] is the type of protocol, which indicates which protocol is
  encapsulated in the payload of the IPv4 frame.  At present, only TCP, UDP, ICMP and IGMP
  are explicitly supported; otherwise, the raw bytes and IPv4 protocol number
  are provided. *)
  type tp =
    | Tcp of Tcp.t
    | Udp of Udp.t
    | Icmp of Icmp.t
    | Igmp of Igmp.t
    | Unparsable of (nwProto * bytes)

  module Flags : sig
  (** [Flags] is the type of IPv4 flags. *)

    type t =
      { df : bool (** Don't fragment. *)
      ; mf : bool (** More fragments. *)
      }

  end

  type t = 
    { tos : nwTos (** Type of service. *)
    ; ident : int16 (** Identification. *)
    ; flags : Flags.t (** IPv4 header flags. *)
    ; frag : int16 (** Fragment offset. *)
    ; ttl : int8 (** Time to live. *)
    ; chksum : int16 (** Header checksum. *)
    ; src : nwAddr (** IP source address. *)
    ; dst : nwAddr (** IP destination address. *)
    ; options : bytes (** Uninterpreted IP options. *)
    ; tp : tp (** Packet payload. *)
    }

end

(** Address resolution protocol (ARP) packet payload. *)
module Arp : sig

  type t =
    | Query of dlAddr * nwAddr * nwAddr
    | Reply of dlAddr * nwAddr * dlAddr * nwAddr

end

(** [nw] is the type of an ethernet frame payload. *)
type nw =
  | Ip of Ip.t (** Internet Protocol version 4 (IPv4). *)
  | Arp of Arp.t (** Address Resolution Protocol (ARP). *)
  | Unparsable of (dlTyp * bytes) (** The EtherType code accompanied by the 
                                  uninterpreted ethernet payload. *)

(** [packet] is the type of ethernet data packets. *)
type packet = 
  { dlSrc : dlAddr (** Ethernet source address. *)
  ; dlDst : dlAddr (** Ethernet destination address. *)
  ; dlVlan : dlVlan (** 802.1Q VLAN identifier, if any. *)
  ; dlVlanDei : dlVlanDei (** 802.1Q VLAN Drop Eligible Indciator.  Ignored if
                           [dlVlan] is [None] *)
  ; dlVlanPcp : dlVlanPcp (** 802.1Q VLAN priority.  Ignored if [dlVlan] is 
                          [None]. *)
  ; nw : nw (** Ethernet payload. *)
  }

(** {9:accs Accessors} *)

(** [dlTyp pkt] returns the ethernet frame type of [pkt] *)
val dlTyp : packet -> dlTyp

(** [nwSrc pkt] returns the source IP address of [pkt].
@raise Invalid_argument if the packet is not carrying an IP payload. *)
val nwSrc : packet -> nwAddr

(** [nwDst pkt] returns the destination IP address of [pkt].
@raise Invalid_argument if the packet is not carrying an IP payload. *)
val nwDst : packet -> nwAddr

(** [nwTos pkt] returns the IPv4 type of service of [pkt].
@raise Invalid_argument if the packet is not carrying an IP payload. *)
val nwTos : packet -> nwTos

(** [nwProto pkt] returns the IP protocol number of [pkt].
@raise Invalid_argument if the packet is not carrying an IP payload. *)
val nwProto : packet -> nwProto

(** [tpSrc pkt] returns the transport protocol source port of [pkt].
@raise Invalid_argument if the packet is not carrying a TCP or UDP payload. *)
val tpSrc : packet -> tpPort

(** [tpDst pkt] returns the transport protocol destination port of [pkt].
@raise Invalid_argument if the packet is not carrying a TCP or UDP payload. *)
val tpDst : packet -> tpPort

(** [arpOperation pkt] returns the ARP operation code of [pkt].
@raise Invalid_argument if the packet is not carrying a ARP payload. *)
val arpOperation : packet -> int

(** {9 Mutators} *)

(** [setDlSrc pkt addr] sets the ethernet source address of [pkt] to [addr]. *)
val setDlSrc : packet -> dlAddr -> packet

(** [setDlSrc pkt addr] sets the ethernet destination address of [pkt] to
[addr]. *)
val setDlDst : packet -> dlAddr -> packet

(** [setDlSrc pkt vlan] sets the VLAN identifier of [pkt] to [vlan]. *)
val setDlVlan : packet -> dlVlan -> packet

(** [setDlVlanPcp pkt pri] sets the VLAN priority of [pkt] to [pri]. *)
val setDlVlanPcp : packet -> dlVlanPcp -> packet

(** [setNwSrc pkt] sets the source IP address of [pkt] if the packet carries an
IP payload.  Otherwise, it returns the packet unchanged. *)
val setNwSrc : packet -> nwAddr -> packet

(** [setNwDst pkt] sets the destination IP address of [pkt] if the packet
carries an IP payload.  Otherwise, it returns the packet unchanged. *)
val setNwDst : packet -> nwAddr -> packet

(** [setNwTos pkt] sets the IPv4 type of service of [pkt] if the packet
carries an IP payload.  Otherwise, it returns the packet unchanged. *)
val setNwTos : packet -> nwTos -> packet

(** [setTpSrc pkt] sets the transport protocol source port of [pkt] if the packet
carries a TCP or UDP payload.  Otherwise, it returns the packet unchanged. *)
val setTpSrc : packet -> tpPort -> packet

(** [setTpDst pkt] sets the transport protocol destination port of [pkt] if the packet
carries a TCP or UDP payload.  Otherwise, it returns the packet unchanged. *)
val setTpDst : packet -> tpPort -> packet

(** {9 Pretty Printing} *)

(** [string_of_mac mac] pretty-prints an ethernet address. *)
val string_of_mac : dlAddr -> string

(** [mac_of_string string] converts an colon-separated ethernet address to a
    [dlAddr] **)
val mac_of_string : string -> dlAddr
(* TODO(arjun): IMO it is silly to expose *all* these functions. *)

(** [string_of_dlAddr addr] is identical to [string_of_mac]. *)
val string_of_dlAddr : dlAddr -> string

(** [string_of_dlTyp typ] pretty-prints an ethernet frame type. *)
val string_of_dlTyp : dlTyp -> string

(** [string_of_dlVlan vlan] pretty-prints an 802.1Q VLAN identifier. *)
val string_of_dlVlan : dlVlan -> string

(** [string_of_dlVlanPcp p] pretty-prints an 802.1Q VLAN priority. *)
val string_of_dlVlanPcp : dlVlanPcp -> string

(** [string_of_dlVlanDei p] pretty-prints an 802.1Q VLAN Drop Eligible
Indicator. *)
val string_of_dlVlanDei : dlVlanDei -> string

(** [string_of_ip ip] pretty-prints an IPv4 address. *)
val string_of_ip : nwAddr -> string

(** [ip_of_string string] converts an dot-separated IPv4 address to a [nwAddr] **)
val ip_of_string : string -> nwAddr

(** [string_of_nwAddr addr] is identical to [string_of_ip]. *)
val string_of_nwAddr : nwAddr -> string

(** [string_of_nwProto p] pretty-prints an IPv4 protocol. *)
val string_of_nwProto : nwProto -> string

(** [string_of_nwTos t] pretty-prints an IPv4 type of service. *)
val string_of_nwTos : nwTos -> string

(** [string_of_tpPort p] pretty-prints a transport protocol port number. *)
val string_of_tpPort : tpPort -> string

(** [bytes_of_mac mac] returns a bit-string representation of [mac]. *)
val bytes_of_mac : dlAddr -> string

(** [mac_of_bytes str] constructs a [dlAddr] from a bit-string representation.
@raise Invalid_argument if the length of the string is not six characters. *)
val mac_of_bytes : string -> int48

(** {9:marshal Serialization} *)

(** [parse bits] parses a bit sequence into a packet. *)
val parse : Cstruct.t -> packet

(** [len pkt] length of packet in bytes. *)
val len : packet -> int

(** [marshal pkt] marshals [pkt] into a bit sequence. *)
val marshal : packet -> Cstruct.t

val to_string : packet -> string

val format_packet : Format.formatter -> packet -> unit<|MERGE_RESOLUTION|>--- conflicted
+++ resolved
@@ -115,7 +115,6 @@
 
 end
 
-<<<<<<< HEAD
 (** Basic DNS packet type. *)
 module Dns : sig
 
@@ -151,7 +150,8 @@
   (** [serialize pkt] serializes [pkt] into a bit sequence, suitable
       for placing in a UDP or TCP payload. *)
   val serialize : t -> Cstruct.t
-=======
+end
+
 (** IGMP v1 and v2 message type. *)
 module Igmp1and2 : sig
 
@@ -193,7 +193,6 @@
     ver_and_typ : int8; (** IGMP version/type. *)
     msg : msg (** enclosed IGMP message *)
   }
->>>>>>> 35d6d05a
 
 end
 
